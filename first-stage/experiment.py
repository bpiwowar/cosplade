--- conflicted
+++ resolved
@@ -72,7 +72,7 @@
     history_max_len: int = 256
     """Maximum length for each history entry"""
 
-    history_size =  [0, 8, 16, 32, 64]
+    history_size = [0, 8, 16, 32, 64]
     """Maximum number of past queries to take into account"""
 
     queries_max_len: int = 368
@@ -128,7 +128,7 @@
         #     prepare_dataset("irds.trec-cast.v3.2022"), MEASURES
         # ),
     )
-    
+
     # Caches the Splade index task for a document collection
     @document_cache
     def splade_index(documents: Documents):
@@ -236,32 +236,6 @@
         aggregation=MaxAggregation.C(),
         maxlen=cfg.queries_max_len,
     )
-<<<<<<< HEAD
-    cosplade = CoSPLADE.C(
-        history_size=cfg.history_size,
-        history_encoder=history_encoder,
-        queries_encoder=queries_encoder,
-    ).tag("model", "cosplade")
-
-    trainer = AlignmentTrainer.C(
-        sampler=sampler,
-        target_model=splade_gold_encoder,
-        batcher=PowerAdaptativeBatcher(),
-        losses={
-            "mse": MSEAlignmentLoss.C(),
-            "amse": AsymetricMSEContextualizedRepresentationLoss.C(),
-        },
-    )
-
-    process(cosplade, trainer)
-
-    # --- Return results
-    return PaperResults(
-        models=models,
-        evaluations=tests,
-        tb_logs=tb_logs,
-    )
-=======
     paper_results_models = {}
     paper_results_tb_logs = {}
     for history_size in cfg.history_size:
@@ -281,85 +255,11 @@
             },
         )
 
-        learner = Learner.C(
-            random=cfg.random,
-            model=cosplade,
-            max_epochs=cfg.optimization.max_epochs,
-            optimizers=cfg.optimization.optimizer,
-            trainer=trainer,
-            use_fp16=True,
-            device=device,
-            listeners=[],
-        )
-        output = learner.submit(launcher=learner_launcher)  # type: LearnerOutput
-        helper.tensorboard_service.add(learner, learner.logpath)
-
-        paper_results_models[f"cosplade_size_{history_size}-RR@10"] = cosplade
-        paper_results_tb_logs[f"cosplade_size_{history_size}-RR@10"] = learner.logpath
-        # --- Evaluate CoSPLADE
-
-        tests.evaluate_retriever(
-            partial(retriever, "cosplade", cosplade),
-            init_tasks=[output.learned_model],
-            launcher=splade_retriever_launcher,
-        )
+    process(cosplade, trainer)
 
     # --- Return results
     return PaperResults(
-                models=paper_results_models,
-                evaluations=tests,
-                tb_logs=paper_results_tb_logs,
-            )
-
-    # Boucle sur la taille de l'historique (nb de questions à prendre en compte)
-    #
-    # trainer = AlignmentTrainer.C(
-    #     sampler=sampler,
-    #     target_model=splade_gold_encoder,
-    #     batcher=PowerAdaptativeBatcher(),
-    #     losses={
-    #         "mse": MSEAlignmentLoss.C(),
-    #         "amse": AsymetricMSEContextualizedRepresentationLoss.C(),
-    #     },
-    # )
-
-    # paper_results = []
-    # for history_size in [0, 8, 16, 32, 64]:
-    #   cosplade = CoSPLADE.C(
-    #       history_size=cfg.history_size,
-    #       history_encoder=history_encoder,
-    #       queries_encoder=queries_encoder,
-    #   ).tag("model", "cosplade")
-  
-    #   learner = Learner.C(
-    #       random=cfg.random,
-    #       model=cosplade,
-    #       max_epochs=cfg.optimization.max_epochs,
-    #       optimizers=cfg.optimization.optimizer,
-    #       trainer=trainer,
-    #       use_fp16=True,
-    #       device=device,
-    #       listeners=[],
-    #   )
-    #   output = learner.submit(launcher=learner_launcher)  # type: LearnerOutput
-    #   helper.tensorboard_service.add(learner, learner.logpath)
-  
-    #   # --- Evaluate CoSPLADE
-  
-    #   tests.evaluate_retriever(
-    #       partial(retriever, "cosplade", cosplade),
-    #       init_tasks=[output.learned_model],
-    #       launcher=splade_retriever_launcher,
-    #   )
-      
-    #   paper_results.append(
-    #     PaperResults(
-    #       models={"cosplade-RR@10": cosplade},
-    #       evaluations=tests,
-    #       tb_logs={"cosplade-RR@10": learner.logpath},
-    #     )
-    #   )
-
-    # # --- Return results
-    # return paper_results
->>>>>>> abf18a37
+        models=models,
+        evaluations=tests,
+        tb_logs=tb_logs,
+    )